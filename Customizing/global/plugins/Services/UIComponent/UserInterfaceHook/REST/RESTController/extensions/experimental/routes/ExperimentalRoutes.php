--- conflicted
+++ resolved
@@ -14,7 +14,7 @@
 
 
 // NOTE: The routes here have usually no access restrictions. They're therefore disabled by default and should only be enabled for testing/development purposes.
-/*$app->group('/dev', function () use ($app) {
+$app->group('/dev', function () use ($app) {
 
     $app->get('/checkip', function () use ($app) {
 
@@ -25,7 +25,7 @@
             $ip=$_SERVER['REMOTE_ADDR'];
         }
 
-<<<<<<< HEAD
+
         $result = array(
             'server' => print_r($_SERVER,true),
             'ip' => $ip
@@ -37,7 +37,7 @@
         $model = new Clients\Clients();
         $data1 = $model->getAllowedUsersForApiKey('9065710a-16b9-4b4c-9230-f76dc72d2a2d');
         $data2 = $model->getClientCredentialsUser('9065710a-16b9-4b4c-9230-f76dc72d2a2d');
-=======
+
         global $ilLog;
         $ilLog->write('Hello from REST Plugin - Experimental');
         $app->response()->header('Content-Type', 'application/json');
@@ -70,7 +70,6 @@
         // Create new refresh token
         $model = new Auth\RefreshEndpoint();
         $refreshToken = $model->getRefreshToken($accessToken);
->>>>>>> af00dea0
 
         $result = array(
             'allowed_users' => $data1,
@@ -178,4 +177,4 @@
         $app->success($result);
     });
 
-});*/
+});