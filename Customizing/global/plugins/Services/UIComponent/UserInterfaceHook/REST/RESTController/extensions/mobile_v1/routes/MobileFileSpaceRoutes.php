<?php
/**
 * ILIAS REST Plugin for the ILIAS LMS
 *
 * Authors: D.Schaefer, S.Schneider and T. Hufschmidt <(schaefer|schneider|hufschmidt)@hrz.uni-marburg.de>
 * 2014-2015
 */
namespace RESTController\extensions\mobile_v1;

// This allows us to use shortcuts instead of full quantifier
use \RESTController\libs as Libs;
use \RESTController\extensions\admin as Admin;
use \RESTController\extensions\files_v1 as Files;

/*
 * Prototypical implementation of some rest endpoints for development
 * and testing.
 */

$app->group('/v1/m', function () use ($app) {

    /**
     * This route retrieves a listing of files that are contained in the user's 'personal workspace'.
     * In this version, the user file space is indeed the 'workspace'. In a future version it could be imagined, that
     * a special area within the global repository is used which is protected by role permissions. Therefore we use the placeholder 'myfilespace'.
     */
    $app->get('/myfilespace', '\RESTController\libs\OAuth2Middleware::TokenRouteAuth', function () use ($app) {
        $t_start = microtime();

        $auth = new Auth\Util();
        $accessToken = $auth->getAccessToken();
        $user = $accessToken->getUserName();
        $user_id = $accessToken->getUserId();

        $response = new Libs\RESTResponse($app);
        Libs\RESTLib::initAccessHandling();
        $wa_model = new Admin\WorkspaceAdminModel();
        $ws_array = $wa_model->getUserWorkspaceItems($user_id);
        $response->addData('myfilespace', $ws_array);
        $t_end = microtime();
        $response->addData('execution_time', $t_end - $t_start);
        $response->setMessage('MyFilespace listing');
        $response->send();
    });

    /**
     * This route enables the user to add a file object from her/his personal file space to a location within the the repository.
     * The user needs write permission to copy the specified file to a chosen destination. The following parameters are required:
     * file_id (as obtainable by the /myfilespace endpoint) and a ref_id of the target container.
     */
    $app->get('/myfilespacecopy','\RESTController\libs\OAuth2Middleware::TokenRouteAuth', function() use ($app) {
        $t_start = microtime();

        $auth = new Auth\Util();
        $accessToken = $auth->getAccessToken();
        $user = $accessToken->getUserName();
        $user_id = $accessToken->getUserId();

        $response = new Libs\RESTResponse($app);
        $request = new Libs\RESTRequest($app);

        try {
            $file_id = $request->params('file_id', null, false);
           // if ($file_id == null) throw RESTException::getWrongParamException('Parameter is missing', 'file_id');
            $target_ref_id = $request->params('target_ref_id', null, false);
           // if ($target_ref_id == null) throw RESTException::getWrongParamException('Parameter is missing', 'target_ref_id');

           Libs\RESTLib::initAccessHandling();
            $model = new Files\PersonalFileSpaceModel();
            $status = $model->clone_file_into_repository($user_id, $file_id, $target_ref_id);
            $t_end = microtime();
            $responseMsg = 'Success';
            if ($status == false) {
                $responseMsg = 'Failed';
            }
            $response->addData('execution_time', $t_end - $t_start);
            $response->addData('Status', $responseMsg);
            $response->setMessage('MyFilespaceCopy');
        } catch (Libs\RESTException $e) {
            $response->setRESTCode($e->getCode());
        }
        $response->send();
    });


    /**
     * see GET /myfilespacecopy
     */
    $app->post('/myfilespacecopy','\RESTController\libs\OAuth2Middleware::TokenRouteAuth', function() use ($app) {
        $t_start = microtime();

        $auth = new Auth\Util();
        $accessToken = $auth->getAccessToken();
        $user = $accessToken->getUserName();
        $user_id = $accessToken->getUserId();

        $response = new Libs\RESTResponse($app);
        $request = new Libs\RESTRequest($app);

        try {
            $file_id = $request->params('file_id', null, false);
            // if ($file_id == null) throw RESTException::getWrongParamException('Parameter is missing', 'file_id');
            $target_ref_id = $request->params('target_ref_id', null, false);
            // if ($target_ref_id == null) throw RESTException::getWrongParamException('Parameter is missing', 'target_ref_id');

            Libs\RESTLib::initAccessHandling();
            $model = new Files\PersonalFileSpaceModel();
            $status = $model->clone_file_into_repository($user_id, $file_id, $target_ref_id);
            $t_end = microtime();
            $responseMsg = 'Success';
            if ($status == false) {
                $responseMsg = 'Failed';
            }
            $response->addData('execution_time', $t_end - $t_start);
            $response->addData('Status', $responseMsg);
            $response->setMessage('MyFilespaceCopy');
        } catch (Libs\RESTException $e) {
            $response->setRESTCode($e->getCode());
        }
        $response->send();
    });

    /**
     * see POST /myfilespaceupload
     */
    $app->get('/myfilespaceupload', function() use ($app) {
        $app->log->debug('Myfilespace upload via GET');
        $response = new Libs\RESTResponse($app);
        $response->setMessage('Pls use the POST method');
        $response->send();
    });

    /**
     * Uploads a single file via POST into the user's 'myfilespace'.
     */
    $app->post('/myfilespaceupload','\RESTController\libs\OAuth2Middleware::TokenRouteAuth', function() use ($app) {
        $app->log->debug('Myfilespace upload via POST');
        $t_start = microtime();

        $auth = new Auth\Util();
        $accessToken = $auth->getAccessToken();
        $user = $accessToken->getUserName();
        $user_id = $accessToken->getUserId();

        $response = new Libs\RESTResponse($app);
        $request = new Libs\RESTRequest($app);

        $errorCode = $_FILES['mupload']['error'];
        if ($errorCode > UPLOAD_ERR_OK) {
<<<<<<< HEAD
            $response->setMessage("Error during file upload");
            $response->setData("Code", $errorCode);
            $response->setData("Explanation", "http://php.net/manual/en/features.file-upload.errors.php");
            $response->setHttpStatus("400");
            $response->setRestCode("-1");
=======
            $response->setMessage('Error during file upload');
            $response->setData('Code', $errorCode);
            $response->setData('Explanation', 'http://php.net/manual/en/features.file-upload.errors.php');
            $response->setHttpStatus('400');
            $response->setRestCode('400');
>>>>>>> c0862ab1
            $response->send();
            exit;
        }
        //error_log(1);
        // Try to upload file
        Libs\RESTLib::initAccessHandling();
        $model = new Files\PersonalFileSpaceModel();
        $model->handleFileUploadIntoMyFileSpace($_FILES['mupload'],$user_id);
        $t_end = microtime();
        $response->addData('farraydump',print_r($_FILES['mupload'],true));
        $response->addMessage('Done Uploading File');
        $response->addData('execution_time', $t_end - $t_start);
        $response->send();
    });

    /**
     * Deletes a file from a user's filespace.
     */
    $app->delete('/myfilespacedelete', '\RESTController\libs\OAuth2Middleware::TokenRouteAuth', function() use ($app) {
        $app->log->debug('Myfilespace delete');
        $t_start = microtime();

        $auth = new Auth\Util();
        $accessToken = $auth->getAccessToken();
        $user = $accessToken->getUserName();
        $user_id = $accessToken->getUserId();

        $response = new Libs\RESTResponse($app);
        $request = new Libs\RESTRequest($app);

        try {
            $file_id = $request->params('file_id', null, false);
            Libs\RESTLib::initAccessHandling();
            $model = new Files\PersonalFileSpaceModel();
            $model->deleteFromMyFileSpace($file_id, $user_id);

        } catch (Libs\RESTException $e) {
            $response->setRESTCode($e->getCode());
        }
        $t_end = microtime();
        $response->addData('execution_time', $t_end - $t_start);
        $response->setMessage('Dev Delete File From MyFileSpace');
        $response->send();
    });

});<|MERGE_RESOLUTION|>--- conflicted
+++ resolved
@@ -147,19 +147,11 @@
 
         $errorCode = $_FILES['mupload']['error'];
         if ($errorCode > UPLOAD_ERR_OK) {
-<<<<<<< HEAD
-            $response->setMessage("Error during file upload");
-            $response->setData("Code", $errorCode);
-            $response->setData("Explanation", "http://php.net/manual/en/features.file-upload.errors.php");
-            $response->setHttpStatus("400");
-            $response->setRestCode("-1");
-=======
             $response->setMessage('Error during file upload');
             $response->setData('Code', $errorCode);
             $response->setData('Explanation', 'http://php.net/manual/en/features.file-upload.errors.php');
             $response->setHttpStatus('400');
-            $response->setRestCode('400');
->>>>>>> c0862ab1
+            $response->setRestCode('-1');
             $response->send();
             exit;
         }
