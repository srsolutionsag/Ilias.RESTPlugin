--- conflicted
+++ resolved
@@ -8,11 +8,7 @@
 
 
 $id = "rest";
-<<<<<<< HEAD
-$version = "1.7.1";
-=======
 $version = "1.6.4";
->>>>>>> 8f4c5dc6
 
 $ilias_min_version = "5.0.0";
 $ilias_max_version = "5.2.99";
