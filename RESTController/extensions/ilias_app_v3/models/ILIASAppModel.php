--- conflicted
+++ resolved
@@ -28,7 +28,6 @@
     }
 
 
-<<<<<<< HEAD
     /**
      * collects the metadata of a file with reference $refId
      *
@@ -76,55 +75,6 @@
         // check access
         if(!($this->isVisible($refId) && $this->isRead($refId)))
             return ["body" => new ErrorAnswer("Forbidden"), "status" => 403];
-=======
-	/**
-	 * collects the metadata of a file with reference $refId
-	 *
-	 * @param $refId int
-	 * @param $userId int
-	 * @return array
-	 */
-	public function getFileData($refId, $userId) {
-		// check access
-		if(!$this->isVisible($refId))
-			return ["body" => new ErrorAnswer("Forbidden"), "status" => 403];
-
-		// get file data
-		$file = new \ilObjFile($refId);
-		// file name
-		$fileName = mb_strtolower($file->getFileName());
-		$fileName = preg_replace('/[^a-z0-9\-_\.]+/', '', $fileName);
-
-		// learning progress
-		global $DIC;
-		$ilDB = $DIC['ilDB'];
-		$q = "SELECT status FROM ut_lp_marks WHERE obj_id=" . $file->getId() . " AND usr_id=" . $userId;
-		$ret = $ilDB->query($q);
-		$fileLearningProgress = boolval($ilDB->fetchAssoc($ret)["status"]);
-
-		return ["body" => array(
-			'fileExtension' => $file->getFileExtension(),
-			'fileName' => $fileName,
-			'fileSize' => strval($file->getFileSize()),
-			'fileType' => $file->getFileType(),
-			'fileVersion' => strval($file->getVersion()),
-			'fileVersionDate' => $file->getLastUpdateDate(),
-			'fileLearningProgress' => $fileLearningProgress
-		)];
-	}
-
-	/**
-	 * sets the lp-status for a file with reference $refId and user $userId to completed
-	 *
-	 * @param $refId int
-	 * @param $userId int
-	 * @return array
-	 */
-	public function setFileLearningProgressToDone($refId, $userId) {
-		// check access
-		if(!($this->isVisible($refId) && $this->isRead($refId)))
-			return ["body" => new ErrorAnswer("Forbidden"), "status" => 403];
->>>>>>> 76632f27
 
 		// set state
 		$file = new \ilObjFile($refId);
@@ -162,8 +112,6 @@
         )];
     }
 
-
-<<<<<<< HEAD
     /**
      * Checks the access right of the given $refId for visible permission.
      *
@@ -184,26 +132,4 @@
     private function isRead($refId) {
         return $this->access->checkAccess('read', '', $refId);
     }
-=======
-	/**
-	 * Checks the access right of the given $refId for visible permission.
-	 *
-	 * @param $refId int a ref_id to check the access
-	 * @return bool true if the permission is visible, otherwise false
-	 */
-	private function isVisible($refId) {
-		return $this->access->checkAccess('visible', '', $refId);
-	}
-
-
-	/**
-	 * Checks the access right of the given $refId for read permission.
-	 *
-	 * @param $refId int a ref_id to check the access
-	 * @return bool true if the permission is read, otherwise false
-	 */
-	private function isRead($refId) {
-		return $this->access->checkAccess('read', '', $refId);
-	}
->>>>>>> 76632f27
 }