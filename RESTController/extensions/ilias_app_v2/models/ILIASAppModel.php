--- conflicted
+++ resolved
@@ -128,47 +128,45 @@
         $sql = 'SELECT object_reference.obj_id FROM tree 
                 INNER JOIN object_reference ON (object_reference.ref_id = tree.child AND object_reference.deleted IS NULL)
                 WHERE parent = ' . $this->db->quote($refId, 'integer');
-<<<<<<< HEAD
-		$set = $this->db->query($sql);
-		$objIds = array();
-		while ($row = $this->db->fetchObject($set)) {
-			$objIds[] = $row->obj_id;
-		}
-
-		return $this->fetchObjectData($objIds);
-	}
-
-
-	public function getFileData($refId, $userId)
-	{
-		$file = new \ilObjFile($refId);
-		$fileName = mb_strtolower($file->getFileName());
-		$fileName = preg_replace('/[^a-z0-9\-_\.]+/', '', $fileName);
-
-		return array(
-			'fileExtension' => $file->getFileExtension(),
-			'fileName' => $fileName,
-			'fileSize' => $file->getFileSize(),
-			'fileType' => $file->getFileType(),
-			'fileVersion' => $file->getVersion(),
-			'fileVersionDate' => $file->getLastUpdateDate(),
-		);
-	}
-
-
-	public function getChildrenRecursive($refId, $userId)
-	{
-		if ($this->isNestedSet())
-			return $this->getChildrenRecursiveOnNestedSet($refId, $userId);
-		else {
-			return $this->getChildrenRecursiveOnMaterializedPath($refId, $userId);
-		}
-
-	}
-
-
-	private function getChildrenRecursiveOnMaterializedPath($refId, $userId)
-	{
+        $set = $this->db->query($sql);
+        $objIds = array();
+        while ($row = $this->db->fetchObject($set)) {
+            $objIds[] = $row->obj_id;
+        }
+
+        return $this->fetchObjectData($objIds);
+    }
+
+
+    public function getFileData($refId, $userId)
+    {
+        $file = new \ilObjFile($refId);
+        $fileName = mb_strtolower($file->getFileName());
+        $fileName = preg_replace('/[^a-z0-9\-_\.]+/', '', $fileName);
+
+        return array(
+            'fileExtension' => $file->getFileExtension(),
+            'fileName' => $fileName,
+            'fileSize' => $file->getFileSize(),
+            'fileType' => $file->getFileType(),
+            'fileVersion' => $file->getVersion(),
+            'fileVersionDate' => $file->getLastUpdateDate(),
+        );
+    }
+
+
+    public function getChildrenRecursive($refId, $userId)
+    {
+        if ($this->isNestedSet()) {
+            return $this->getChildrenRecursiveOnNestedSet($refId, $userId);
+        } else {
+            return $this->getChildrenRecursiveOnMaterializedPath($refId, $userId);
+        }
+    }
+
+
+    private function getChildrenRecursiveOnMaterializedPath($refId, $userId)
+    {
 // fau: optimizeAppChildrenRecursiveQuery - split into two queries
 	    $sql = "SELECT path FROM tree WHERE child = " . $this->db->quote($refId, 'integer');
         $set = $this->db->query($sql);
@@ -189,56 +187,6 @@
             }
         }
 // fau.
-=======
-        $set = $this->db->query($sql);
-        $objIds = array();
-        while ($row = $this->db->fetchObject($set)) {
-            $objIds[] = $row->obj_id;
-        }
-
-        return $this->fetchObjectData($objIds);
-    }
-
-
-    public function getFileData($refId, $userId)
-    {
-        $file = new \ilObjFile($refId);
-        $fileName = mb_strtolower($file->getFileName());
-        $fileName = preg_replace('/[^a-z0-9\-_\.]+/', '', $fileName);
-
-        return array(
-            'fileExtension' => $file->getFileExtension(),
-            'fileName' => $fileName,
-            'fileSize' => $file->getFileSize(),
-            'fileType' => $file->getFileType(),
-            'fileVersion' => $file->getVersion(),
-            'fileVersionDate' => $file->getLastUpdateDate(),
-        );
-    }
-
-
-    public function getChildrenRecursive($refId, $userId)
-    {
-        if ($this->isNestedSet()) {
-            return $this->getChildrenRecursiveOnNestedSet($refId, $userId);
-        } else {
-            return $this->getChildrenRecursiveOnMaterializedPath($refId, $userId);
-        }
-    }
-
-
-    private function getChildrenRecursiveOnMaterializedPath($refId, $userId)
-    {
-        $sql = "SELECT object_reference.obj_id FROM tree AS parent
-                INNER JOIN tree AS child ON child.path LIKE CONCAT(parent.path, '.%')
-                INNER JOIN object_reference on child.child = object_reference.ref_id
-                WHERE parent.child = " . $this->db->quote($refId, 'integer');
-        $set = $this->db->query($sql);
-        $objIds = array();
-        while ($row = $this->db->fetchObject($set)) {
-            $objIds[] = $row->obj_id;
-        }
->>>>>>> c164bcda
 
         return $this->fetchObjectData($objIds);
     }
