<?php
/**
 * ILIAS REST Plugin for the ILIAS LMS
 *
 * Authors: D.Schaefer and T.Hufschmidt <(schaefer|hufschmidt)@hrz.uni-marburg.de>
 * Since 2014
 */
namespace RESTController\extensions\files_v1;

// This allows us to use shortcuts instead of full quantifier
use \RESTController\libs as Libs;


<<<<<<< HEAD
require_once('./Modules/File/classes/class.ilObjFile.php');
require_once('./Services/User/classes/class.ilObjUser.php');
=======
require_once('Services/Database/classes/class.ilAuthContainerMDB2.php');
require_once('Modules/File/classes/class.ilObjFile.php');
require_once('Services/User/classes/class.ilObjUser.php');
>>>>>>> aa403ecb

class FileModel extends Libs\RESTModel
{

    /**
     * Returns the file object for a user. The function checks it the specified user has the appropriate access permissions.
     * @param $file_obj_id
     * @param $user_id
     * @return array|object
     */
    function getFileObjForUser($file_obj_id, $user_id)
    {

        Libs\RESTilias::loadIlUser();
        global    $ilUser;
        $ilUser->setId($user_id);
        $ilUser->read();
        Libs\RESTilias::initAccessHandling();

        require_once('Services/Xml/classes/class.ilSaxParser.php');
        Libs\RESTilias::initGlobal('objDefinition', 'ilObjectDefinition','./Services/Object/classes/class.ilObjectDefinition.php');
        global $ilDB, $ilias, $ilPluginAdmin, $objDefinition;
        global $ilAccess;

        // Check access
        $permission_ok = false;
        foreach($ref_ids = \ilObject::_getAllReferences($file_obj_id) as $ref_id)
        {
            if($ilAccess->checkAccess('read','',$ref_id))
            {
                $permission_ok = true;
                break;
            }
        }

        if ($permission_ok==false) {
            return array();
        }

        $fileObj=  \ilObjectFactory::getInstanceByObjId($file_obj_id);
        return $fileObj;
    }

    /**
     * Returns the file object associated with the obj_id (=file_id).
     * @param $obj_id
     * @return object
     */
    function getFileObj($obj_id)
    {
        //        //global $ilDB;
        require_once('Services/Xml/classes/class.ilSaxParser.php');
        Libs\RESTilias::initGlobal('objDefinition', 'ilObjectDefinition','./Services/Object/classes/class.ilObjectDefinition.php');
        global $ilDB, $ilias, $ilPluginAdmin, $objDefinition;
        $fileObj=  \ilObjectFactory::getInstanceByObjId($obj_id);

        return $fileObj;
    }

    /**
     * Handles the upload of a single file and adds it to the repository object specified by ref_id.
     *
     * This code is inspired by class.ilObjFileGUI->handleFileUpload().
     * NOTE: The function does not handle zip files yet.
     *
     * @param array $file_upload An array containing the file upload parameters of a single file.
     * @param int $ref_id The reference id of a repository object where the uploaded file will be associated to.
     * @param int $owner_id The user_id of the owner of the file if available. Default: anonymous
     * @return object The response object.
     */
    function handleFileUpload($file_upload, $ref_id, $owner_id = 13)
    {
        define('IL_VIRUS_SCANNER', 'None');
        // The following constants are normally set by class.ilInitialisation.php->initClientInitFile()
        define ('MAXLENGTH_OBJ_TITLE',125);
        define ('MAXLENGTH_OBJ_DESC',123);

        require_once('Services/Xml/classes/class.ilSaxParser.php');
        Libs\RESTilias::initGlobal('objDefinition', 'ilObjectDefinition','./Services/Object/classes/class.ilObjectDefinition.php');
        Libs\RESTilias::initGlobal('ilAppEventHandler', 'ilAppEventHandler','./Services/EventHandling/classes/class.ilAppEventHandler.php');
        Libs\RESTilias::initGlobal('ilObjDataCache', 'ilObjectDataCache','./Services/Object/classes/class.ilObjectDataCache.php');
        Libs\RESTilias::loadIlUser();
        global $ilDB, $ilias, $ilPluginAdmin, $objDefinition, $ilAppEventHandler, $ilObjDataCache, $ilUser;

        // file upload params
        $filename = $file_upload['name'];
        $type = $file_upload['type'];
        $size = $file_upload['size'];
        $temp_name = $file_upload['tmp_name'];

        // additional params
        $title = $file_upload['title'];
        $description = $file_upload['description'];
        //$extract = $file_upload['extract'];
        //$keep_structure = $file_upload['keep_structure'];

        // create answer object
        $response = new \stdClass();
        $response->fileName = $filename;
        $response->fileSize = intval($size);
        $response->fileType = $type;
        //$response->fileUnzipped = $extract;
        $response->error = null;

        // extract archive?
       /* if ($extract)
        {
            $zip_file = $filename;
            $adopt_structure = $keep_structure;

            include_once('Services/Utilities/classes/class.ilFileUtils.php');

            // Create unzip-directory
            $newDir = \ilUtil::ilTempnam();
            \ilUtil::makeDir($newDir);

            // Check if permission is granted for creation of object, if necessary
            if($this->id_type != self::WORKSPACE_NODE_ID)
            {
                $type = \ilObject::_lookupType((int)$this->parent_id, true);
            }
            else
            {
                $type = \ilObject::_lookupType($this->tree->lookupObjectId($this->parent_id), false);
            }

            $tree = $access_handler = null;
            switch($type)
            {
                // workspace structure
                case 'wfld':
                case 'wsrt':
                    $permission = $this->checkPermissionBool('create', '', 'wfld');
                    $containerType = 'WorkspaceFolder';
                    $tree = $this->tree;
                    $access_handler = $this->getAccessHandler();
                    break;

                // use categories as structure
                case 'cat':
                case 'root':
                    $permission = $this->checkPermissionBool('create', '', 'cat');
                    $containerType = 'Category';
                    break;

                // use folders as structure (in courses)
                default:
                    $permission = $this->checkPermissionBool('create', '', 'fold');
                    $containerType = 'Folder';
                    break;
            }

            try
            {
                //     processZipFile (
                //        Dir to unzip,
                //        Path to uploaded file,
                //        should a structure be created (+ permission check)?
                //        ref_id of parent
                //        object that contains files (folder or category)
                //        should sendInfo be persistent?)
                \ilFileUtils::processZipFile(
                    $newDir,
                    $temp_name,
                    ($adopt_structure && $permission),
                    $this->parent_id,
                    $containerType,
                    $tree,
                    $access_handler);
            }
            catch (\ilFileUtilsException $e)
            {
                $response->error = $e->getMessage();
            }
            catch (\Exception $ex)
            {
                $response->error = $ex->getMessage();
            }

            \ilUtil::delDir($newDir);
        }
        else
       */
        if (true) {
            if (trim($title) == '')
            {
                $title = $filename;
            }
            else
            {
                include_once('Modules/File/classes/class.ilObjFileAccess.php');
                // BEGIN WebDAV: Ensure that object title ends with the filename extension
                $fileExtension = \ilObjFileAccess::_getFileExtension($filename);
                $titleExtension = \ilObjFileAccess::_getFileExtension($title);
                if ($titleExtension != $fileExtension && strlen($fileExtension) > 0)
                {
                    $title .= '.'.$fileExtension;
                }
                // END WebDAV: Ensure that object title ends with the filename extension
            }

            //var_dump($file_upload);
            //var_dump($title);

            // create and insert file in grp_tree
            include_once('Modules/File/classes/class.ilObjFile.php');
            $fileObj = new \ilObjFile();
            $fileObj->setOwner($owner_id);
            $fileObj->setTitle($title);
            $fileObj->setDescription($description);
            $fileObj->setFileName($filename);

            include_once('Services/Utilities/classes/class.ilMimeTypeUtil.php');
            $fileObj->setFileType(\ilMimeTypeUtil::getMimeType('', $filename, $type));
            $fileObj->setFileSize($size);
            $object_id = $fileObj->create();
            //var_dump($fileObj);
            //$GLOBALS['ilLog']->write(__METHOD__.' Parent ID='.$this->parent_id);
            $this->putObjectInTree($fileObj, $ref_id);

            // upload file to filesystem
            $fileObj->createDirectory();
            $fileObj->raiseUploadError(false);
            $fileObj->getUploadFile($temp_name, $filename, false);

            //$this->handleAutoRating($fileObj);

        }

        return $response;
    }

    /**
     * Add object to tree at given position
     *
     * NOTE: Taken from Services/object/classes/class.ilObjectGUI.php needed for handleFileUpload
     *
     * @param ilObject $a_obj
     * @param int $a_parent_node_id
     */
    protected function putObjectInTree(\ilObject $a_obj, $a_parent_node_id = null)
    {
        Libs\RESTilias::initGlobal('rbacreview', 'ilRbacReview', './Services/AccessControl/classes/class.ilRbacReview.php');
        Libs\RESTilias::initGlobal('rbacadmin', 'ilRbacAdmin', './Services/AccessControl/classes/class.ilRbacAdmin.php');
        //ilInitialisation::initAccessHandling();
        global $rbacreview, $ilUser, $objDefinition;

        $a_obj->createReference();
        $a_obj->putInTree($a_parent_node_id);
        $a_obj->setPermissions($a_parent_node_id);

        $obj_id = $a_obj->getId();
        $ref_id = $a_obj->getRefId();

        // BEGIN ChangeEvent: Record save object.
        require_once('Services/Tracking/classes/class.ilChangeEvent.php');
        \ilChangeEvent::_recordWriteEvent($this->obj_id, $ilUser->getId(), 'create');
        // END ChangeEvent: Record save object.

        // rbac log
        include_once('Services/AccessControl/classes/class.ilRbacLog.php');
        $rbac_log_roles = $rbacreview->getParentRoleIds($ref_id, false);
        $rbac_log = \ilRbacLog::gatherFaPa($ref_id, array_keys($rbac_log_roles), true);
        \ilRbacLog::add(\ilRbacLog::CREATE_OBJECT, $ref_id, $rbac_log);
    }

}<|MERGE_RESOLUTION|>--- conflicted
+++ resolved
@@ -11,14 +11,9 @@
 use \RESTController\libs as Libs;
 
 
-<<<<<<< HEAD
+require_once('./Services/Database/classes/class.ilAuthContainerMDB2.php');
 require_once('./Modules/File/classes/class.ilObjFile.php');
 require_once('./Services/User/classes/class.ilObjUser.php');
-=======
-require_once('Services/Database/classes/class.ilAuthContainerMDB2.php');
-require_once('Modules/File/classes/class.ilObjFile.php');
-require_once('Services/User/classes/class.ilObjUser.php');
->>>>>>> aa403ecb
 
 class FileModel extends Libs\RESTModel
 {
@@ -38,7 +33,7 @@
         $ilUser->read();
         Libs\RESTilias::initAccessHandling();
 
-        require_once('Services/Xml/classes/class.ilSaxParser.php');
+        require_once('./Services/Xml/classes/class.ilSaxParser.php');
         Libs\RESTilias::initGlobal('objDefinition', 'ilObjectDefinition','./Services/Object/classes/class.ilObjectDefinition.php');
         global $ilDB, $ilias, $ilPluginAdmin, $objDefinition;
         global $ilAccess;
@@ -70,7 +65,7 @@
     function getFileObj($obj_id)
     {
         //        //global $ilDB;
-        require_once('Services/Xml/classes/class.ilSaxParser.php');
+        require_once('./Services/Xml/classes/class.ilSaxParser.php');
         Libs\RESTilias::initGlobal('objDefinition', 'ilObjectDefinition','./Services/Object/classes/class.ilObjectDefinition.php');
         global $ilDB, $ilias, $ilPluginAdmin, $objDefinition;
         $fileObj=  \ilObjectFactory::getInstanceByObjId($obj_id);
@@ -96,7 +91,7 @@
         define ('MAXLENGTH_OBJ_TITLE',125);
         define ('MAXLENGTH_OBJ_DESC',123);
 
-        require_once('Services/Xml/classes/class.ilSaxParser.php');
+        require_once('./Services/Xml/classes/class.ilSaxParser.php');
         Libs\RESTilias::initGlobal('objDefinition', 'ilObjectDefinition','./Services/Object/classes/class.ilObjectDefinition.php');
         Libs\RESTilias::initGlobal('ilAppEventHandler', 'ilAppEventHandler','./Services/EventHandling/classes/class.ilAppEventHandler.php');
         Libs\RESTilias::initGlobal('ilObjDataCache', 'ilObjectDataCache','./Services/Object/classes/class.ilObjectDataCache.php');
@@ -209,7 +204,7 @@
             }
             else
             {
-                include_once('Modules/File/classes/class.ilObjFileAccess.php');
+                include_once('./Modules/File/classes/class.ilObjFileAccess.php');
                 // BEGIN WebDAV: Ensure that object title ends with the filename extension
                 $fileExtension = \ilObjFileAccess::_getFileExtension($filename);
                 $titleExtension = \ilObjFileAccess::_getFileExtension($title);
@@ -224,14 +219,14 @@
             //var_dump($title);
 
             // create and insert file in grp_tree
-            include_once('Modules/File/classes/class.ilObjFile.php');
+            include_once('./Modules/File/classes/class.ilObjFile.php');
             $fileObj = new \ilObjFile();
             $fileObj->setOwner($owner_id);
             $fileObj->setTitle($title);
             $fileObj->setDescription($description);
             $fileObj->setFileName($filename);
 
-            include_once('Services/Utilities/classes/class.ilMimeTypeUtil.php');
+            include_once('./Services/Utilities/classes/class.ilMimeTypeUtil.php');
             $fileObj->setFileType(\ilMimeTypeUtil::getMimeType('', $filename, $type));
             $fileObj->setFileSize($size);
             $object_id = $fileObj->create();
